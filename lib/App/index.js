'use strict';

const fs = require('fs');
const path = require('path');
const zlib = require('zlib');
const util = require('util');

const Log = require('../..').Log;
const AthomApi = require('../..').AthomApi;
const AppPluginCompose = require('../AppPluginCompose');
const AppPluginZwave = require('../AppPluginZwave');
const AppPluginZigbee = require('../AppPluginZigbee');
const AppPluginRF = require('../AppPluginRF');

const HomeyLibApp = require('homey-lib').App;
const HomeyLibDevice = require('homey-lib').Device;
const colors = require('colors');
const inquirer = require('inquirer');
const tmp = require('tmp-promise');
const tar = require('tar-fs');
const semver = require('semver');
const npm = require('npm-programmatic');
const gitIgnoreParser = require('gitignore-parser');
const { monitorCtrlC } = require('monitorctrlc');
const fse = require('fs-extra');

const statAsync = util.promisify( fs.stat );
const mkdirAsync = util.promisify( fs.mkdir );
const readFileAsync = util.promisify( fs.readFile );
const writeFileAsync = util.promisify( fs.writeFile );
const copyFileAsync = util.promisify( fs.copyFile );

const PLUGINS = {
	'compose': AppPluginCompose,
	'zwave': AppPluginZwave,
	'zigbee': AppPluginZigbee,
	'rf': AppPluginRF,
};

class App {

	constructor( appPath ) {
		this.path = appPath;
		this._app = new HomeyLibApp( this.path );
		this._pluginsPath = path.join( this.path, '.homeyplugins.json');
		this._exiting = false;
		this._std = {};
	}

	async validate({ level = 'debug' } = {}) {

		try {
			let valid = await this._app.validate({ level });

			Log(colors.green(`✓ Homey App validated successfully against level \`${level}\``));
			return true;
		} catch( err ) {
			Log(colors.red(`✘ Homey App did not validate against level \`${level}\`:`));
			Log(err.message);
			return false;
		}
	}

	async build() {
		Log(colors.green('✓ Building app...'));
		await this.preprocess();

		Log(colors.green('✓ Validating app...'));
		let valid = await this.validate();
		if( valid !== true ) throw new Error('The app is not valid, please fix the validation issues');

		Log(colors.green('✓ App built successfully'));
	}

	async run({
		clean = false,
	} = {}) {
		this._session = await this.install({
			clean,
			debug: true,
		});

		clean && Log(colors.green(`✓ Purged all Homey App settings`));
		Log(colors.green(`✓ Running \`${this._session.appId}\`, press CTRL+C to quit`));
		Log('─────────────── Logging stdout & stderr ───────────────');

		let activeHomey = await AthomApi.getActiveHomey();
<<<<<<< HEAD

		activeHomey.devkit.subscribe()
=======
		
		activeHomey.devkit.on('std', this._onStd.bind(this));
		activeHomey.devkit.waitForConnection()
>>>>>>> 45604ba3
			.then(() => {
				return activeHomey.devkit.getAppStdOut({
					session: this._session.session
				})
			}).then( stdCache => {
				stdCache
					.map(std => {
						std.chunk = new Buffer(std.chunk);
						return std;
					})
					.forEach(this._onStd.bind(this));
			}).catch( Log )
<<<<<<< HEAD
		activeHomey.devkit.on('std', this._onStd.bind(this));

=======
		activeHomey.devkit.on('disconnect', () => {
			Log(colors.red(`✓ Connection has been lost, exiting...`));
			process.exit();
		})
		
>>>>>>> 45604ba3
		monitorCtrlC(this._onCtrlC.bind(this));
	}

	async install({
		clean = false,
		debug = false,
	} = {}) {

		await this.preprocess();

		Log(colors.green('✓ Validating app...'));
		let valid = await this.validate();
		if( valid !== true ) throw new Error('Not installing, please fix the validation issues first');

		let activeHomey = await AthomApi.getActiveHomey();

		Log(colors.green(`✓ Packing Homey App...`));

		let archiveStream = await this._getPackStream();
		let env = await this._getEnv();
			env = JSON.stringify(env);

		let form = {
			app: archiveStream,
			debug: debug,
			env: env,
			purgeSettings: clean,
		}

		Log(colors.green(`✓ Installing Homey App on \`${activeHomey.name}\` (${await activeHomey.baseUrl})...`));
<<<<<<< HEAD

		let result = await activeHomey.devkit._call('POST', '/', {
			form: form,
			opts: {
				$timeout: 1000 * 60 * 5 // 5 min
			},
		});

		Log(colors.green(`✓ Homey App \`${result.appId}\` successfully installed`));

		return result;
=======
		
		try {
			let result = await activeHomey.devkit._call('POST', '/', {
				form: form,
				opts: {
					$timeout: 1000 * 60 * 5 // 5 min
				},
			});
			
			Log(colors.green(`✓ Homey App \`${result.appId}\` successfully installed`));
			
			return result;
		} catch( err ) {
			Log(colors.red(err.message));
			process.exit();
		}
>>>>>>> 45604ba3
	}

	async preprocess() {
		let appJson;

		try {
			appJson = path.join( this.path, 'app.json' );
			appJson = await readFileAsync( appJson, 'utf8' );
			appJson = JSON.parse( appJson );
		} catch( err ) {
			if( err.code === 'ENOENT' )
				throw new Error(`Could not find a valid Homey App at \`${this.path}\``);

			throw new Error(`Error in \`app.json\`:\n${err}`);
		}

		let plugins = await this._getPlugins();
		if( plugins.length < 1 ) return;

		Log(colors.green('✓ Running plugins...'));

		for( let i = 0; i < plugins.length; i++ ) {
			let plugin = plugins[i];
			let pluginId = plugin.id;
			let pluginClass = PLUGINS[ pluginId ];

			if( typeof pluginClass !== 'function' )
				throw new Error(`Invalid plugin: ${pluginId}`);

			Log(colors.green(`✓ Running plugin \`${pluginId}\`...`));
			let pluginInstance = new pluginClass( this, plugin.options );
			try {
				await pluginInstance.run();
				Log(colors.green(`✓ Plugin \`${pluginId}\` finished`));
			} catch( err ) {
				throw new Error(`✓ Plugin \`${pluginId}\` did not finish:\n${err.message}\n\nAborting.`);
			}
		}

	}

	async _hasPlugin( pluginId ) {
		let plugins = await this._getPlugins();
		for( let i = 0; i < plugins.length; i++ ) {
			let plugin = plugins[i];
			if( plugin.id === pluginId ) return true;
		}
		return false;
	}

	async _getPlugins() {
		try {
			let plugins = await readFileAsync( this._pluginsPath );
			return JSON.parse(plugins);
		} catch( err ) {
			if( err.code !== 'ENOENT' )
				throw new Error(`Error in \`.homeyplugins.json\`:\n${err}`);
		}
		return [];
	}

	async addPlugin( pluginId ) {
		if( await this._hasPlugin(pluginId) ) return;
		let plugins = await this._getPlugins();
		plugins.push({
			id: 'zwave'
		})
		await this._savePlugins( plugins );
	}

	async _savePlugins( plugins ) {
		await writeFileAsync( this._pluginsPath, JSON.stringify(plugins, false, 2) );
	}
<<<<<<< HEAD

=======
	
>>>>>>> 45604ba3
	async installNpmPackage({ id, version = 'latest' }) {
		Log(colors.green(`✓ Installing ${id}@${version}...`));

		await npm.install([`${id}@${version}`], {
			save: true,
			cwd: this.path,
		})

		Log(colors.green(`✓ Installation complete`));
	}

	_onStd( std ) {
		if( this._exiting ) return;
		if( std.session !== this._session.session ) return;
		if( this._std[ std.id ] ) return;

		if( std.type === 'stdout' ) process.stdout.write( std.chunk );
		if( std.type === 'stderr' ) process.stderr.write( std.chunk );

		// mark std as received to prevent duplicates
		this._std[ std.id ] = true;
	}

	async _onCtrlC() {
		if( this._exiting ) return;
			this._exiting = true;

		Log('───────────────────────────────────────────────────────');
		Log(colors.green(`✓ Uninstalling \`${this._session.appId}\`...`));

		try {
			let activeHomey = await AthomApi.getActiveHomey();
			await activeHomey.devkit.stopApp({ session: this._session.session });
			Log(colors.green(`✓ Homey App \`${this._session.appId}\` successfully uninstalled`));
		} catch( err ) {
			Log(err.message || err.toString());
		}

		process.exit();

	}

	async _getEnv() {
		try {
			let data = await readFileAsync( path.join(this.path, 'env.json') );
			return JSON.parse(data);
		} catch( err ) {
			return {};
		}
	}

	async _getPackStream() {
		return tmp.file().then( async o => {

			let tmpPath = o.path;
			let homeyIgnore;

			try {
				let homeyIgnoreContents = await readFileAsync( path.join( this.path, '.homeyignore'), 'utf8' );
				homeyIgnore = gitIgnoreParser.compile( homeyIgnoreContents );
			} catch( err ){}

			let tarOpts = {
				ignore: (name) => {

					// ignore env.json
					if( name == path.join( this.path, 'env.json' ) ) return true;

					// ignore dotfiles (.git, .gitignore, .mysecretporncollection etc.)
					if( path.basename(name).charAt(0) === '.' ) return true;

					// ignore .homeyignore files
					if( homeyIgnore ) {
						return homeyIgnore.denies( name.replace(this.path, '') );
					}

					return false;
				},
				dereference: true
			};

			return new Promise((resolve, reject) => {

				let writeFileStream = fs.createWriteStream( tmpPath )
					.once('close', () => {
						let readFileStream = fs.createReadStream( tmpPath );
							readFileStream.once('close', () => {
								o.cleanup();
							})
						resolve( readFileStream );
					})
					.once('error', reject)

				tar
					.pack( this.path, tarOpts )
					.pipe( zlib.createGzip() )
					.pipe( writeFileStream )

			});

		})
	}

	async createDriver() {

		let zwaveDetails;

		let answers = await inquirer.prompt([].concat(
			[

				{
					type: 'input',
					name: 'name',
					message: 'What is your Driver\'s Name?',
					validate: input => {
						return input.length > 0;
					}
				},

				{
					type: 'input',
					name: 'id',
					message: 'What is your Driver\'s ID?',
					default: answers => {
						let name = answers.name;
							name = name.toLowerCase();
							name = name.replace(/ /g, '-');
							name = name.replace(/[^0-9a-zA-Z-_]+/g, '');
						return name;
					},
					validate: async input => {
						if( input.search(/^[a-zA-Z0-9-_]+$/) === -1 )
							throw new Error('Invalid characters: only use [a-zA-Z0-9-_]');

						if( await fse.exists( path.join(this.path, 'drivers', input) ) )
							throw new Error('Driver directory already exists!');

						return true;
					}
				},
				{
					type: 'list',
					name: 'class',
					message: 'What is your Driver\'s Device Class?',
					choices: () => {
						let classes = HomeyLibDevice.getClasses();
						return Object.keys(classes)
							.sort(( a, b ) => {
								a = classes[a];
								b = classes[b];
								return a.title.en.localeCompare( b.title.en )
							})
							.map( classId => {
								return {
									name: classes[classId].title.en + colors.grey(` (${classId})`),
									value: classId,
								}
							})
					}
				},
				{
					type: 'checkbox',
					name: 'capabilities',
					message: 'What are your Driver\'s Capabilities?',
					choices: () => {
						let capabilities = HomeyLibDevice.getCapabilities();
						return Object.keys(capabilities)
							.sort(( a, b ) => {
								a = capabilities[a];
								b = capabilities[b];
								return a.title.en.localeCompare( b.title.en )
							})
							.map( capabilityId => {
								let capability = capabilities[capabilityId];
								return {
									name: capability.title.en + colors.grey(` (${capabilityId})`),
									value: capabilityId,
								}
							})
					}
				},
			],

			// TODO pair

			AppPluginZwave.createDriverQuestions(),
			AppPluginZigbee.createDriverQuestions(),
			AppPluginRF.createDriverQuestions(),

			[
				{
					type: 'confirm',
					name: 'confirm',
					message: 'Seems good?'
				}
			]
		));

		if( !answers.confirm ) return;

		let driverId = answers.id;
		let driverPath = path.join( this.path, 'drivers', driverId );
		let driverJson = {
			id: driverId,
			name: {
				en: answers.name,
			},
			class: answers.class,
			capabilities: answers.capabilities,
			images: {
				large: `/drivers/${driverId}/assets/images/large.png`,
				small: `/drivers/${driverId}/assets/images/small.png`,
			},
		}


		await fse.ensureDir(driverPath);
		await fse.ensureDir( path.join(driverPath, 'assets') );
		await fse.ensureDir( path.join(driverPath, 'assets', 'images') );

		let templatePath = path.join(__dirname, '..', '..', 'assets', 'templates', 'app', 'drivers');
		await copyFileAsync( path.join(templatePath, 'driver.js'), path.join(driverPath, 'driver.js') );
		await copyFileAsync( path.join(templatePath, 'device.js'), path.join(driverPath, 'device.js') );

		if( answers.isZwave ) {
			await AppPluginZwave.createDriver({
				driverId,
				driverPath,
				answers,
				driverJson,
				app: this,
			});
		}

		if( answers.isZigbee ) {
			await AppPluginZigbee.createDriver({
				driverId,
				driverPath,
				answers,
				driverJson,
				app: this,
			});
		}

		if( answers.isRf ) {
			await AppPluginRF.createDriver({
				driverId,
				driverPath,
				answers,
				driverJson,
				app: this,
			});
		}

		let hasCompose = await this._hasPlugin('compose');
		if( hasCompose ) {
			
			if( driverJson.settings ) {
				let driverJsonSettings = driverJson.settings;
				delete driverJson.settings;
				await writeFileAsync( path.join(driverPath, 'driver.settings.compose.json'), JSON.stringify(driverJsonSettings, false, 2) );
			}
			
			if( driverJson.flow ) {
				let driverJsonFlow = driverJson.flow;
				delete driverJson.flow;
				await writeFileAsync( path.join(driverPath, 'driver.flow.compose.json'), JSON.stringify(driverJsonFlow, false, 2) );
			}
			
			await writeFileAsync( path.join(driverPath, 'driver.compose.json'), JSON.stringify(driverJson, false, 2) );
			
		} else {
			let appJsonPath = path.join(this.path, 'app.json');
			let appJson = await readFileAsync( appJsonPath );
				appJson = appJson.toString();
				appJson = JSON.parse(appJson);
				appJson.drivers = appJson.drivers || [];
				appJson.drivers.push( driverJson );

			await writeFileAsync( appJsonPath, JSON.stringify(appJson, false, 2) );
		}

		Log(colors.green(`✓ Driver created in \`${driverPath}\``));

	}

	static async create({ appPath }) {

		let stat = await statAsync( appPath );
		if( !stat.isDirectory() )
			throw new Error('Invalid path, must be a directory');

		let answers = await inquirer.prompt([
			{
				type: 'input',
				name: 'id',
				message: 'What is your app\'s unique ID?',
				default: 'com.athom.myapp',
				validate: input => {
					return HomeyLibApp.isValidId( input );
				}
			},
			{
				type: 'input',
				name: 'name',
				message: 'What is your app\'s name?',
				default: 'My App',
				validate: input => {
					return input.length > 0;
				}
			},
			{
				type: 'input',
				name: 'description',
				message: 'What is your app\'s description?',
				default: 'Adds support for MyBrand devices.',
				validate: input => {
					return input.length > 0;
				}
			},
			{
				type: 'list',
				name: 'category',
				message: 'What is your app\'s category?',
				choices: HomeyLibApp.getCategories()
			},
			{
				type: 'input',
				name: 'version',
				message: 'What is your app\'s version?',
				default: '1.0.0',
				validate: input => {
					return semver.valid(input) === input;
				}
			},
			{
				type: 'input',
				name: 'compatibility',
				message: 'What is your app\'s compatibility?',
				default: '>=1.5.0',
				validate: input => {
					return semver.validRange(input) !== null;
				}
			},
			{
				type: 'confirm',
				name: 'license',
				message: 'Use standard license for Homey Apps (GPL3)?'
			},
			{
				type: 'confirm',
				name: 'confirm',
				message: 'Seems good?'
			}
		]);

		if( !answers.confirm ) return;

		const appJson = {
			id: answers.id,
			version: answers.version,
			compatibility: answers.compatibility,
			sdk: 2,
			name: {
				en: answers.name,
			},
			description: {
				en: answers.description,
			},
			category: [ answers.category ],
			permissions: [],
			images: {
				large: '/assets/images/large.png',
				small: '/assets/images/small.png'
			}
		}

		try {
			let profile = await AthomApi.getProfile();
			appJson.author = {
				name: `${profile.firstname} ${profile.lastname}`,
				email: profile.email
			}
		} catch( err ) {}

		appPath = path.join( appPath, appJson.id );

		try {
			let stat = await statAsync( appPath );
			throw new Error(`Path ${appPath} already exists`);
		} catch( err ) {
			if( err.code === undefined ) throw err;
		}

		// make dirs
		const dirs = [
			'',
			'locales',
			'drivers',
			'assets',
			path.join('assets', 'images'),
		];

		for( let i = 0; i < dirs.length; i++ ) {
			let dir = dirs[i];
			try {
				await mkdirAsync( path.join(appPath, dir) );
			} catch( err ) {
				Log( err );
			}
		}

		await writeFileAsync( path.join(appPath, 'app.json'), JSON.stringify(appJson, false, 2) );
		await writeFileAsync( path.join(appPath, 'locales', 'en.json'), JSON.stringify({}, false, 2) );
		await writeFileAsync( path.join(appPath, 'app.js'), '' );
		await writeFileAsync( path.join(appPath, 'README.md'), `# ${appJson.name.en}\n\n${appJson.description.en}` );


		// copy files
		const templatePath = path.join(__dirname, '..', '..', 'assets', 'templates', 'app');
		const files = [
			'app.js',
			path.join('assets', 'icon.svg'),
		]

		if( answers.license ) {
			files.push('LICENSE');
			files.push('CODE_OF_CONDUCT.md');
			files.push('CONTRIBUTING.md');
		}

		for( let i = 0; i < files.length; i++ ) {
			let file = files[i];
			try {
				await copyFileAsync( path.join(templatePath, file), path.join( appPath, file ) );
			} catch( err ) {
				Log( err );
			}
		}

		Log(colors.green(`✓ App created in \`${appPath}\``));

	}

}

module.exports = App;<|MERGE_RESOLUTION|>--- conflicted
+++ resolved
@@ -85,14 +85,9 @@
 		Log('─────────────── Logging stdout & stderr ───────────────');
 
 		let activeHomey = await AthomApi.getActiveHomey();
-<<<<<<< HEAD
-
-		activeHomey.devkit.subscribe()
-=======
 		
 		activeHomey.devkit.on('std', this._onStd.bind(this));
 		activeHomey.devkit.waitForConnection()
->>>>>>> 45604ba3
 			.then(() => {
 				return activeHomey.devkit.getAppStdOut({
 					session: this._session.session
@@ -105,16 +100,11 @@
 					})
 					.forEach(this._onStd.bind(this));
 			}).catch( Log )
-<<<<<<< HEAD
-		activeHomey.devkit.on('std', this._onStd.bind(this));
-
-=======
 		activeHomey.devkit.on('disconnect', () => {
 			Log(colors.red(`✓ Connection has been lost, exiting...`));
 			process.exit();
 		})
 		
->>>>>>> 45604ba3
 		monitorCtrlC(this._onCtrlC.bind(this));
 	}
 
@@ -145,19 +135,6 @@
 		}
 
 		Log(colors.green(`✓ Installing Homey App on \`${activeHomey.name}\` (${await activeHomey.baseUrl})...`));
-<<<<<<< HEAD
-
-		let result = await activeHomey.devkit._call('POST', '/', {
-			form: form,
-			opts: {
-				$timeout: 1000 * 60 * 5 // 5 min
-			},
-		});
-
-		Log(colors.green(`✓ Homey App \`${result.appId}\` successfully installed`));
-
-		return result;
-=======
 		
 		try {
 			let result = await activeHomey.devkit._call('POST', '/', {
@@ -174,7 +151,6 @@
 			Log(colors.red(err.message));
 			process.exit();
 		}
->>>>>>> 45604ba3
 	}
 
 	async preprocess() {
@@ -248,11 +224,7 @@
 	async _savePlugins( plugins ) {
 		await writeFileAsync( this._pluginsPath, JSON.stringify(plugins, false, 2) );
 	}
-<<<<<<< HEAD
-
-=======
-	
->>>>>>> 45604ba3
+
 	async installNpmPackage({ id, version = 'latest' }) {
 		Log(colors.green(`✓ Installing ${id}@${version}...`));
 
