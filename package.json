--- conflicted
+++ resolved
@@ -1,10 +1,6 @@
 {
   "name": "athom-cli",
-<<<<<<< HEAD
-  "version": "2.1.16",
-=======
   "version": "2.1.18",
->>>>>>> 1f08af99
   "description": "Command-line interface for Homey Apps",
   "main": "index.js",
   "scripts": {
