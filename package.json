{
  "name": "athom-cli",
<<<<<<< HEAD
  "version": "2.1.19",
=======
  "version": "2.1.20",
>>>>>>> 178c76fc
  "description": "Command-line interface for Homey Apps",
  "main": "index.js",
  "scripts": {
    "test": "echo \"Error: no test specified\" && exit 1"
  },
  "bin": {
    "athom": "bin/athom.js",
    "athom-cli": "bin/athom-cli-warning.js"
  },
  "engines": {
    "node": ">=8.5.0"
  },
  "repository": {
    "type": "git",
    "url": "git+https://github.com/athombv/node-athom-cli.git"
  },
  "keywords": [
    "athom",
    "cli"
  ],
  "author": "Athom B.V.",
  "bugs": {
    "url": "https://github.com/athombv/node-athom-cli/issues"
  },
  "homepage": "https://github.com/athombv/node-athom-cli#readme",
  "dependencies": {
    "athom-api": "^2.0.113",
    "cli-table": "^0.3.1",
    "colors": "^1.1.2",
    "deepmerge": "^2.1.0",
    "fs-extra": "^5.0.0",
    "gitignore-parser": "0.0.2",
    "homey-lib": "^2.2.1",
    "inquirer": "^5.1.0",
    "monitorctrlc": "^2.0.1",
    "node-fetch": "^2.1.1",
    "npm-programmatic": "0.0.10",
    "object-path": "^0.11.4",
    "semver": "^5.5.0",
    "tar-fs": "^1.16.0",
    "tmp-promise": "^1.0.4",
    "underscore": "^1.8.3",
    "update-notifier": "^2.3.0",
    "yargs": "^11.0.0"
  },
  "config": {
    "npmPublishTagProduction": "latest",
    "npmPublishTagTesting": "beta",
    "nodeVersion": "8"
  }
}<|MERGE_RESOLUTION|>--- conflicted
+++ resolved
@@ -1,10 +1,6 @@
 {
   "name": "athom-cli",
-<<<<<<< HEAD
-  "version": "2.1.19",
-=======
   "version": "2.1.20",
->>>>>>> 178c76fc
   "description": "Command-line interface for Homey Apps",
   "main": "index.js",
   "scripts": {
