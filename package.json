--- conflicted
+++ resolved
@@ -1,10 +1,6 @@
 {
   "name": "athom-cli",
-<<<<<<< HEAD
-  "version": "2.1.42",
-=======
   "version": "2.1.58",
->>>>>>> 61ab4075
   "description": "Command-line interface for Homey Apps",
   "main": "index.js",
   "scripts": {
